import pygame
import random
from abc import ABC, abstractmethod
from typing import List, Tuple, Dict, Type
from enum import Enum, auto
from custom_logging import Logger

from Characters.type_object import ObjectType

# Константы
SCREEN_WIDTH = 1280  # Ширина экрана
SCREEN_HEIGHT = 960  # Высота экрана
LEVEL_WIDTH = SCREEN_WIDTH * 3  # Ширина уровня (в 3 раза больше ширины экрана)
PLATFORM_HEIGHT = 30  # Высота платформы
PLATFORM_COUNT = 3  # Количество уровней платформ
PLATFORM_GAP = 200  # Расстояние между платформами

# Типы для аннотаций
Color = Tuple[int, int, int]  # Цвет в формате RGB
Position = Tuple[int, int]  # Позиция объекта (x, y)
Size = Tuple[int, int]  # Размер объекта (ширина, высота)


# Функция загрузки спрайтов
def load_sprite(name: str, default_color: Color) -> pygame.Surface:
    """Загрузка спрайта или создание заглушки с указанным цветом"""
    try:
        # Здесь будет реальная загрузка изображений, пока используем заглушки
        sprite = pygame.Surface((32, 32)) if name != "background" else pygame.Surface((SCREEN_WIDTH, SCREEN_HEIGHT))
        sprite.fill(default_color)
        return sprite
    except:
        # В случае ошибки возвращаем заглушку
        sprite = pygame.Surface((32, 32)) if name != "background" else pygame.Surface((SCREEN_WIDTH, SCREEN_HEIGHT))
        sprite.fill(default_color)
        return sprite


# Спрайты для всех объектов
background_sprite = load_sprite("background", (20, 30, 15))
coin_sprite = load_sprite("coin", (255, 215, 0))
spike_sprite = load_sprite("spike", (139, 0, 0))
platform_sprite = load_sprite("platform", (100, 100, 100))
moving_platform_sprite = load_sprite("moving_platform", (150, 75, 0))
saw_sprite = load_sprite("saw", (200, 200, 200))
artifact_sprite = load_sprite("artifact", (255, 215, 0))
portal_sprite = load_sprite("portal", (0, 255, 0))
vertical_platform_sprite = load_sprite("vertical_platform", (120, 120, 120))
horizontal_platform_sprite = load_sprite("horizontal_platform", (120, 120, 120))


class ObjectType(Enum):
    """Типы игровых объектов для определения взаимодействий"""
    PLAYER = auto()  # Игрок
    PLATFORM = auto()  # Платформа
    OBSTACLE = auto()  # Препятствие
    SPIKE = auto()  # Шипы
    MOVING_PLATFORM = auto()  # Движущаяся платформа
    CIRCULAR_SAW = auto()  # Дисковая пила
    COIN = auto()  # Монета
    ARTIFACT = auto()  # Артефакт
    PORTAL = auto()  # Портал
    PIT = auto()  # Яма


class GameObject(ABC):
    """Базовый класс для всех игровых объектов"""

    def __init__(self, position: Position, size: Size, obj_type: ObjectType):
        """
        Инициализация игрового объекта.

        :param position: Позиция объекта (x, y)
        :param size: Размер объекта (ширина, высота)
        :param obj_type: Тип объекта
        """
        self.rect = pygame.Rect(position[0], position[1], size[0], size[1])  # Прямоугольник объекта
        self.is_active = True  # Флаг активности объекта
        self.object_type = obj_type  # Тип объекта

    @abstractmethod
    def update(self):
        """Обновление состояния объекта"""
        pass

    @abstractmethod
    def draw(self, surface: pygame.Surface):
        """Отрисовка объекта на поверхности"""
        pass

    def check_collision(self, other_rect: pygame.Rect) -> bool:
        """Проверка коллизии с другим объектом"""
        return self.rect.colliderect(other_rect)


class Bonus(GameObject):
    """Базовый класс бонусов"""
<<<<<<< HEAD
    def __init__(self, position: Position, size: Size, points: int):
        super().__init__(position, size)
        self.points = points
        self.object_type = ObjectType.COIN
=======

    def __init__(self, position: Position, size: Size, points: int, obj_type: ObjectType):
        """
        Инициализация бонуса.

        :param position: Позиция бонуса (x, y)
        :param size: Размер бонуса (ширина, высота)
        :param points: Количество очков, которое дает бонус
        :param obj_type: Тип объекта
        """
        super().__init__(position, size, obj_type)
        self.points = points  # Количество очков
>>>>>>> f4cef7d6

    def collect(self) -> int:
        """Сбор бонуса"""
        self.is_active = False  # Делаем бонус неактивным
        return self.points  # Возвращаем количество очков


class Coin(Bonus):
    """Монеты - базовые бонусы"""

    def __init__(self, position: Position):
        """
        Инициализация монеты.

        :param position: Позиция монеты (x, y)
        """
        super().__init__(position, (16, 16), 100, ObjectType.COIN)
        self.sprite = coin_sprite
        self.sprite = pygame.transform.scale(self.sprite, (16, 16))

    def update(self):
        """Обновление состояния монеты (пустое, так как монета не движется)"""
        pass

    def draw(self, surface: pygame.Surface):
        """Отрисовка монеты на поверхности"""
        surface.blit(self.sprite, self.rect)


class Obstacle(GameObject):
    """Базовый класс препятствий"""

    def __init__(self, position: Position, size: Size, obj_type: ObjectType):
        """
        Инициализация препятствия.

        :param position: Позиция препятствия (x, y)
        :param size: Размер препятствия (ширина, высота)
        :param obj_type: Тип объекта
        """
        super().__init__(position, size, obj_type)


class Platform(GameObject):
    """Класс платформы для передвижения игрока"""

    def __init__(self, position: Position, width: int, has_hole: bool = False):
<<<<<<< HEAD
        super().__init__(position, (width, PLATFORM_HEIGHT))
        self.color = (100, 100, 100)  # Серый цвет
        self.has_hole = has_hole
        self.hole_rect = None
        self.object_type = ObjectType.PLATFORM
=======
        """
        Инициализация платформы.

        :param position: Позиция платформы (x, y)
        :param width: Ширина платформы
        :param has_hole: Флаг наличия ямы на платформе
        """
        super().__init__(position, (width, PLATFORM_HEIGHT), ObjectType.PLATFORM)
        self.sprite = platform_sprite
        self.sprite = pygame.transform.scale(self.sprite, (width, PLATFORM_HEIGHT))
        self.has_hole = has_hole  # Флаг наличия ямы
        self.hole_rect = None  # Прямоугольник ямы
>>>>>>> f4cef7d6
        if has_hole:
            hole_width = random.randint(50, 150)  # Ширина ямы
            hole_x = random.randint(50, width - hole_width - 50)  # Позиция ямы
            self.hole_rect = pygame.Rect(
                position[0] + hole_x,
                position[1],
                hole_width,
                PLATFORM_HEIGHT
            )

    def update(self):
        """Обновление состояния платформы (пустое, так как платформа не движется)"""
        pass

    def draw(self, surface: pygame.Surface):
        """Отрисовка платформы на поверхности"""
        if not self.has_hole:
            surface.blit(self.sprite, self.rect)
        else:
            # Рисуем левую часть платформы
            left_part = pygame.Rect(
                self.rect.left, self.rect.top,
                self.hole_rect.left - self.rect.left,
                PLATFORM_HEIGHT
            )
            left_sprite = pygame.Surface((left_part.width, left_part.height))
            left_sprite.blit(self.sprite, (0, 0), (0, 0, left_part.width, left_part.height))
            surface.blit(left_sprite, left_part)

            # Рисуем правую часть платформы
            right_part = pygame.Rect(
                self.hole_rect.right, self.rect.top,
                self.rect.right - self.hole_rect.right,
                PLATFORM_HEIGHT
            )
            right_sprite = pygame.Surface((right_part.width, right_part.height))
            right_sprite.blit(self.sprite, (0, 0),
                              (self.sprite.get_width() - right_part.width, 0, right_part.width, right_part.height))
            surface.blit(right_sprite, right_part)


class StaticVerticalPlatform(Obstacle):
    """Статичная вертикальная платформа (стена/колонна)"""

    def __init__(self, position: Position, height: int):
        """
        Инициализация вертикальной платформы.

        :param position: Позиция платформы (x, y)
        :param height: Высота платформы
        """
        super().__init__(position, (30, height), ObjectType.PLATFORM)
        self.sprite = vertical_platform_sprite
        self.sprite = pygame.transform.scale(self.sprite, (30, height))

    def update(self):
        """Обновление состояния (пустое, так как платформа статична)"""
        pass

    def draw(self, surface: pygame.Surface):
        """Отрисовка платформы"""
        surface.blit(self.sprite, self.rect)


class StaticHorizontalPlatform(Obstacle):
    """Статичная горизонтальная платформа (балка/перемычка)"""

    def __init__(self, position: Position, width: int):
        """
        Инициализация горизонтальной платформы.

        :param position: Позиция платформы (x, y)
        :param width: Ширина платформы
        """
        super().__init__(position, (width, 20), ObjectType.PLATFORM)
        self.sprite = horizontal_platform_sprite
        self.sprite = pygame.transform.scale(self.sprite, (width, 20))

    def update(self):
        """Обновление состояния (пустое, так как платформа статична)"""
        pass

    def draw(self, surface: pygame.Surface):
        """Отрисовка платформы"""
        surface.blit(self.sprite, self.rect)


class Spike(Obstacle):
    """Шипы - опасные препятствия"""

    def __init__(self, position: Position, horizontal: bool = False):
        """
        Инициализация шипов.

        :param position: Позиция шипов (x, y)
        :param horizontal: Флаг горизонтального расположения шипов
        """
        size = (32, 16) if horizontal else (32, 32)
        super().__init__(position, size, ObjectType.SPIKE)
        self.sprite = spike_sprite
        self.horizontal = horizontal
<<<<<<< HEAD
        self.object_type = ObjectType.SPIKE
=======
        if horizontal:
            self.sprite = pygame.transform.scale(self.sprite, (32, 16))
            self.sprite = pygame.transform.rotate(self.sprite, 90)
        else:
            self.sprite = pygame.transform.scale(self.sprite, (32, 32))
>>>>>>> f4cef7d6

    def update(self):
        """Обновление состояния шипов (пустое, так как шипы не движутся)"""
        pass

    def draw(self, surface: pygame.Surface):
        """Отрисовка шипов на поверхности"""
        surface.blit(self.sprite, self.rect)


class MovingPlatformHorizontal(Obstacle):
    """Горизонтально движущаяся платформа"""

    def __init__(self, position: Position, width: int, move_range: int):
<<<<<<< HEAD
        super().__init__(position, (width, PLATFORM_HEIGHT))
        self.original_x = position[0]
        self.move_range = move_range
        self.speed = 2
        self.direction = 1
        self.color = (150, 75, 0)  # Коричневый
        self.object_type = ObjectType.PLATFORM
=======
        """
        Инициализация горизонтально движущейся платформы.

        :param position: Позиция платформы (x, y)
        :param width: Ширина платформы
        :param move_range: Диапазон движения платформы
        """
        super().__init__(position, (width, PLATFORM_HEIGHT), ObjectType.MOVING_PLATFORM)
        self.sprite = moving_platform_sprite
        self.sprite = pygame.transform.scale(self.sprite, (width, PLATFORM_HEIGHT))
        self.original_x = position[0]  # Начальная позиция по x
        self.move_range = move_range  # Диапазон движения
        self.speed = 2  # Скорость движения
        self.direction = 1  # Направление движения (1 - вправо, -1 - влево)
>>>>>>> f4cef7d6

    def update(self):
        """Обновление состояния платформы"""
        self.rect.x += self.speed * self.direction  # Движение платформы
        if self.rect.x > self.original_x + self.move_range:
            self.direction = -1  # Изменение направления на противоположное
        elif self.rect.x < self.original_x - self.move_range:
            self.direction = 1  # Изменение направления на противоположное

    def draw(self, surface: pygame.Surface):
        """Отрисовка платформы на поверхности"""
        surface.blit(self.sprite, self.rect)


class MovingPlatformVertical(Obstacle):
    """Вертикально движущаяся платформа (лифт)"""

    def __init__(self, position: Position, height: int, move_range: int):
<<<<<<< HEAD
        super().__init__(position, (100, height))
        self.original_y = position[1]
        self.move_range = move_range
        self.speed = 1
        self.direction = 1
        self.color = (150, 150, 150)  # Светло-серый
        self.object_type = ObjectType.PLATFORM
=======
        """
        Инициализация вертикально движущейся платформы.

        :param position: Позиция платформы (x, y)
        :param height: Высота платформы
        :param move_range: Диапазон движения платформы
        """
        super().__init__(position, (100, height), ObjectType.MOVING_PLATFORM)
        self.sprite = moving_platform_sprite
        self.sprite = pygame.transform.scale(self.sprite, (100, height))
        self.original_y = position[1]  # Начальная позиция по y
        self.move_range = move_range  # Диапазон движения
        self.speed = 1  # Скорость движения
        self.direction = 1  # Направление движения (1 - вниз, -1 - вверх)
>>>>>>> f4cef7d6

    def update(self):
        """Обновление состояния платформы"""
        self.rect.y += self.speed * self.direction  # Движение платформы
        if self.rect.y > self.original_y + self.move_range:
            self.direction = -1  # Изменение направления на противоположное
        elif self.rect.y < self.original_y - self.move_range:
            self.direction = 1  # Изменение направления на противоположное

    def draw(self, surface: pygame.Surface):
        """Отрисовка платформы на поверхности"""
        surface.blit(self.sprite, self.rect)


class CircularSaw(Obstacle):
    """Дисковая пила"""

    def __init__(self, position: Position, move_range: int):
<<<<<<< HEAD
        super().__init__(position, (50, 50))
        self.original_y = position[1]
        self.move_range = move_range
        self.speed = 3
        self.direction = 1
        self.color = (200, 200, 200)  # Металлический
        self.object_type = ObjectType.SPIKE
=======
        """
        Инициализация дисковой пилы.

        :param position: Позиция пилы (x, y)
        :param move_range: Диапазон движения пилы
        """
        super().__init__(position, (50, 50), ObjectType.CIRCULAR_SAW)
        self.sprite = saw_sprite
        self.sprite = pygame.transform.scale(self.sprite, (50, 50))
        self.original_y = position[1]  # Начальная позиция по y
        self.move_range = move_range  # Диапазон движения
        self.speed = 3  # Скорость движения
        self.direction = 1  # Направление движения (1 - вниз, -1 - вверх)
>>>>>>> f4cef7d6

    def update(self):
        """Обновление состояния пилы"""
        self.rect.y += self.speed * self.direction  # Движение пилы
        if self.rect.y > self.original_y + self.move_range:
            self.direction = -1  # Изменение направления на противоположное
        elif self.rect.y < self.original_y - self.move_range:
            self.direction = 1  # Изменение направления на противоположное

    def draw(self, surface: pygame.Surface):
        """Отрисовка пилы на поверхности"""
        # Вращаем спрайт пилы для анимации
        rotated_sprite = pygame.transform.rotate(self.sprite, pygame.time.get_ticks() % 360)
        new_rect = rotated_sprite.get_rect(center=self.rect.center)
        surface.blit(rotated_sprite, new_rect.topleft)


class Artifact(Bonus):
    """Артефакт - специальный бонус"""

    def __init__(self, position: Position):
        """
        Инициализация артефакта.

        :param position: Позиция артефакта (x, y)
        """
        super().__init__(position, (40, 40), 1000, ObjectType.ARTIFACT)
        self.sprite = artifact_sprite
        self.sprite = pygame.transform.scale(self.sprite, (40, 40))
        self.animation_angle = 0  # Угол анимации

    def update(self):
        """Обновление состояния артефакта"""
        self.animation_angle = (self.animation_angle + 2) % 360  # Изменение угла анимации

    def draw(self, surface: pygame.Surface):
        """Отрисовка артефакта на поверхности"""
        # Вращаем спрайт артефакта
        rotated_sprite = pygame.transform.rotate(self.sprite, self.animation_angle)
        new_rect = rotated_sprite.get_rect(center=self.rect.center)
        surface.blit(rotated_sprite, new_rect.topleft)


class Portal(GameObject):
    """Портал для старта и финиша"""

    def __init__(self, position: Position, is_finish: bool = False):
<<<<<<< HEAD
        super().__init__(position, (60, 100))
        self.is_finish = is_finish
        self.color = (0, 255, 0) if is_finish else (255, 0, 0)
        self.animation_phase = 0
        self.active = not is_finish  # Стартовый портал всегда активен
        self.object_type = ObjectType.DOOR

=======
        """
        Инициализация портала.

        :param position: Позиция портала (x, y)
        :param is_finish: Флаг финишного портала
        """
        super().__init__(position, (60, 100), ObjectType.PORTAL)
        self.sprite = portal_sprite
        self.sprite = pygame.transform.scale(self.sprite, (60, 100))
        self.is_finish = is_finish  # Флаг финишного портала
        self.animation_phase = 0  # Фаза анимации
        self.active = not is_finish  # Флаг активности портала
>>>>>>> f4cef7d6

    def update(self):
        """Обновление состояния портала"""
        self.animation_phase = (self.animation_phase + 0.1) % 360  # Изменение фазы анимации

    def draw(self, surface: pygame.Surface):
        """Отрисовка портала на поверхности"""
        if not self.active:
            return

        # Основа портала
        surface.blit(self.sprite, self.rect)

        # Анимированные частицы
        for i in range(0, 360, 30):
            angle = (self.animation_phase + i) % 360
            radius = 20 + 10 * abs(pygame.math.Vector2(1, 0).rotate(angle).x)
            pos = (
                self.rect.centerx + (self.rect.width // 3) * pygame.math.Vector2(1, 0).rotate(angle).x,
                self.rect.centery + (self.rect.height // 3) * pygame.math.Vector2(1, 0).rotate(angle).y
            )
            pygame.draw.circle(surface, (0, 255, 0) if self.is_finish else (255, 0, 0), pos, int(radius))

    def activate(self):
        """Активация портала"""
        self.active = True


class Level(ABC):
    """Абстрактный базовый класс уровня"""

    def __init__(self, level_num: int):
        """
        Инициализация уровня.

        :param level_num: Номер уровня
        """
        self.level_num = level_num  # Номер уровня
        self.width = LEVEL_WIDTH  # Ширина уровня
        self.height = SCREEN_HEIGHT  # Высота уровня
        self.completed = False  # Флаг завершения уровня
        self.score = 0  # Счет
        self.artifacts_collected = 0  # Количество собранных артефактов
        self.artifacts_required = level_num  # Требуемое количество артефактов
        self.start_portal_removed = False  # Убираем стартовый портал

        # Игровые объекты
        self.platforms: List[Platform] = []  # Список платформ
        self.obstacles: List[Obstacle] = []  # Список препятствий
        self.bonuses: List[Bonus] = []  # Список бонусов
        self.artifacts: List[Artifact] = []  # Список артефактов
        self.portals: List[Portal] = []  # Список порталов

        # Генерация уровня
        self.generate_level()

    @abstractmethod
    def generate_level(self):
        """Генерация элементов уровня"""
        pass

    def remove_start_portal(self):
        """Удаляет стартовый портал после появления игрока"""
        if not self.start_portal_removed:
            for i, portal in enumerate(self.portals[:]):  # Делаем копию списка для безопасного удаления
                if not portal.is_finish:
                    self.portals.pop(i)
                    self.start_portal_removed = True
                    break

    def update(self):
        """Обновление состояния активных объектов"""
        for obstacle in self.obstacles:
            if obstacle.is_active:
                obstacle.update()

        for bonus in self.bonuses:
            if bonus.is_active:
                bonus.update()

        for artifact in self.artifacts:
            if artifact.is_active:
                artifact.update()

        for portal in self.portals:
            portal.update()

    def draw(self, surface: pygame.Surface):
        """Отрисовка уровня"""
        # Фон
        surface.blit(background_sprite, (0, 0))

        # Отрисовка объектов
        for platform in self.platforms:
            platform.draw(surface)

        for obstacle in self.obstacles:
            if obstacle.is_active:
                obstacle.draw(surface)

        for bonus in self.bonuses:
            if bonus.is_active:
                bonus.draw(surface)

        for artifact in self.artifacts:
            if artifact.is_active:
                artifact.draw(surface)

        for portal in self.portals:
            portal.draw(surface)

    def check_finish(self, player_rect: pygame.Rect) -> bool:
        """Проверка достижения финиша"""
        finish_portal = next((p for p in self.portals if p.is_finish), None)
        if finish_portal and finish_portal.active:
            return player_rect.colliderect(finish_portal.rect)
        return False

    def collect_bonuses(self, player_rect: pygame.Rect) -> int:
        """Сбор бонусов игроком"""
        collected_points = 0
        for bonus in self.bonuses:
            if bonus.is_active and bonus.check_collision(player_rect):
                collected_points += bonus.collect()
        return collected_points

    def collect_artifacts(self, player_rect: pygame.Rect) -> bool:
        """Сбор артефактов игроком"""
        collected = False
        for artifact in self.artifacts:
            if artifact.is_active and artifact.check_collision(player_rect):
                artifact.collect()
                self.artifacts_collected += 1
                collected = True

                # Активируем финишный портал если собраны все артефакты
                if self.artifacts_collected >= self.artifacts_required:
                    for portal in self.portals:
                        if portal.is_finish:
                            portal.activate()
        return collected

    def check_hazard_collision(self, player_rect: pygame.Rect) -> bool:
        """Проверка опасных столкновений (шипы, пилы)"""
        for obstacle in self.obstacles:
            if isinstance(obstacle, (Spike, CircularSaw)) and obstacle.check_collision(player_rect):
                return True
        return False

    def check_fall_into_pit(self, player_rect: pygame.Rect) -> bool:
        """Проверка падения в яму"""
        for platform in self.platforms:
            if platform.has_hole and platform.hole_rect and player_rect.colliderect(platform.hole_rect):
                return True
        return False

    def check_player_fell(self, player_rect: pygame.Rect) -> bool:
        """Проверка, упал ли игрок за нижнюю границу экрана"""
        return player_rect.top > SCREEN_HEIGHT

    def get_active_artifacts_count(self) -> int:
        """Количество оставшихся артефактов"""
        return sum(1 for artifact in self.artifacts if artifact.is_active)

    def get_all_game_objects(self) -> List[GameObject]:
        """
        Возвращает все игровые объекты в виде одного списка.

        :return: Список, содержащий все игровые объекты.
        """
        # Объединяем все списки в один
        all_objects = (
                self.platforms +
                self.obstacles +
                self.bonuses +
                self.artifacts +
                self.portals
        )
        return all_objects


class Level1(Level):
    """Первый уровень - увеличенное количество препятствий"""

    def generate_level(self):
        """Генерация первого уровня"""
        # Генерация платформ (3 уровня)
        platform_width = LEVEL_WIDTH // 2
        for i in range(PLATFORM_COUNT):
            y = SCREEN_HEIGHT - 150 - (i * PLATFORM_GAP)
            has_hole = random.choice([True, False]) if i == 0 else False
            self.platforms.append(Platform((100, y), platform_width, has_hole))
            self.platforms.append(Platform((platform_width + 200, y), platform_width, has_hole))

        # Добавляем вертикальные платформы на основные платформы
        for platform in self.platforms:
            # Вертикальные платформы в случайных местах на платформе
            for _ in range(2):
                x = random.randint(platform.rect.x + 50, platform.rect.x + platform.rect.width - 50)
                height = random.randint(50, 120)
                self.obstacles.append(StaticVerticalPlatform(
                    (x, platform.rect.y - height),
                    height
                ))

        # Горизонтальные платформы между основными платформами
        for i in range(PLATFORM_COUNT - 1):
            lower_platforms = [p for p in self.platforms if p.rect.y == SCREEN_HEIGHT - 150 - (i * PLATFORM_GAP)]
            upper_platforms = [p for p in self.platforms if p.rect.y == SCREEN_HEIGHT - 150 - ((i + 1) * PLATFORM_GAP)]

            for lower, upper in zip(lower_platforms, upper_platforms):
                # Горизонтальные платформы между уровнями
                x_positions = [
                    lower.rect.centerx - 100,
                    lower.rect.centerx + 100,
                    random.randint(lower.rect.x + 50, lower.rect.right - 150)
                ]

                for x in x_positions:
                    width = random.randint(80, 150)
                    y_gap = (upper.rect.bottom - lower.rect.top) // 2 + lower.rect.top
                    self.obstacles.append(StaticHorizontalPlatform(
                        (x, y_gap),
                        width
                    ))

        # Генерация стартового и финишного порталов
        start_platform = random.choice([p for p in self.platforms if p.rect.y == max(p.rect.y for p in self.platforms)])
        finish_platform = random.choice([p for p in self.platforms if p.rect.y != start_platform.rect.y])

        self.portals.append(Portal((start_platform.rect.x + 50, start_platform.rect.y - 100), False))
        self.portals.append(Portal((finish_platform.rect.x + finish_platform.rect.width - 110,
                                    finish_platform.rect.y - 100), True))

        # Генерация артефакта
        artifact_platform = random.choice([p for p in self.platforms
                                           if p != start_platform and p != finish_platform])
        self.artifacts.append(Artifact((artifact_platform.rect.x + 200, artifact_platform.rect.y - 50)))

        # Увеличенное количество шипов в ямах (в 2 раза больше)
        for platform in self.platforms:
            if platform.has_hole and platform.hole_rect:
                # Добавляем 2-3 шипа в каждую яму вместо 1
                for _ in range(random.randint(2, 3)):
                    offset = random.randint(-10, 10)
                    self.obstacles.append(Spike((platform.hole_rect.x + offset, platform.hole_rect.y - 32)))

        # Увеличенное количество горизонтальных шипов (в 3 раза больше)
        for platform in self.platforms:
            for _ in range(3):  # Было 1, стало 3
                x = random.randint(platform.rect.x + 50, platform.rect.x + platform.rect.width - 50)
                self.obstacles.append(Spike((x, platform.rect.y - 16), True))

        # Увеличенное количество движущихся платформ (в 2 раза больше)
        for i in range(4):  # Было 2, стало 4
            x = random.randint(200, LEVEL_WIDTH - 200)
            y = random.randint(100, SCREEN_HEIGHT - 200)
            self.obstacles.append(MovingPlatformHorizontal((x, y), 100, random.randint(100, 200)))

        # Увеличенное количество лифтов (в 2 раза больше)
        for i in range(2):  # Было 1, стало 2
            x = random.randint(300, LEVEL_WIDTH - 300)
            y = random.randint(100, SCREEN_HEIGHT - 300)
            self.obstacles.append(MovingPlatformVertical((x, y), 50, random.randint(80, 150)))

        # Увеличенное количество дисковых пил (в 3 раза больше)
        for i in range(3):  # Было 1, стало 3
            x = random.randint(400, LEVEL_WIDTH - 400)
            y = random.randint(150, SCREEN_HEIGHT - 250)
            self.obstacles.append(CircularSaw((x, y), random.randint(150, 250)))

        # Генерация монет и бонусов (также увеличено количество)
        for i in range(50):  # Было 30, стало 50
            x = random.randint(100, LEVEL_WIDTH - 100)
            y = random.randint(50, SCREEN_HEIGHT - 150)
            self.bonuses.append(Coin((x, y)))


class Level2(Level1):
    """Второй уровень - еще больше препятствий"""

    def generate_level(self):
        """Генерация второго уровня"""
        super().generate_level()

        # Дополнительные артефакты (2 вместо 1)
        artifact_platform = random.choice([p for p in self.platforms
                                           if p.rect.y != self.artifacts[0].rect.y + 50])
        self.artifacts.append(Artifact((artifact_platform.rect.x + 300, artifact_platform.rect.y - 50)))

        # Дополнительные движущиеся платформы (6 всего)
        for i in range(2):  # Уже 4 от Level1, добавляем еще 2
            x = random.randint(200, LEVEL_WIDTH - 200)
            y = random.randint(100, SCREEN_HEIGHT - 200)
            self.obstacles.append(MovingPlatformHorizontal((x, y), 80, random.randint(150, 250)))

        # Дополнительные пилы (5 всего)
        for i in range(2):  # Уже 3 от Level1, добавляем еще 2
            x = random.randint(400, LEVEL_WIDTH - 400)
            y = random.randint(150, SCREEN_HEIGHT - 250)
            self.obstacles.append(CircularSaw((x, y), random.randint(200, 300)))

        # Ямы на средних платформах с шипами
        for platform in self.platforms:
            if platform.rect.y == SCREEN_HEIGHT - 150 - PLATFORM_GAP and not platform.has_hole:
                platform.has_hole = True
                hole_width = random.randint(80, 180)
                hole_x = random.randint(50, platform.rect.width - hole_width - 50)
                platform.hole_rect = pygame.Rect(
                    platform.rect.x + hole_x,
                    platform.rect.y,
                    hole_width,
                    PLATFORM_HEIGHT
                )
                # Добавляем шипы в новые ямы
                for _ in range(random.randint(2, 3)):
                    offset = random.randint(-15, 15)
                    self.obstacles.append(Spike((platform.hole_rect.x + offset, platform.hole_rect.y - 32)))

        # Дополнительные горизонтальные шипы
        for platform in self.platforms:
            for i in range(2):
                x = random.randint(platform.rect.x + 50, platform.rect.x + platform.rect.width - 50)
                self.obstacles.append(Spike((x, platform.rect.y - 16), True))


class Level3(Level2):
    """Третий уровень - максимальное количество препятствий"""

    def generate_level(self):
        """Генерация третьего уровня"""
        super().generate_level()

        # Третий артефакт
        artifact_platform = random.choice([p for p in self.platforms
                                           if p.rect.y != self.artifacts[0].rect.y + 50
                                           and p.rect.y != self.artifacts[1].rect.y + 50])
        self.artifacts.append(Artifact((artifact_platform.rect.x + 400, artifact_platform.rect.y - 50)))

        # Ямы на верхних платформах с шипами
        for platform in self.platforms:
            if platform.rect.y == SCREEN_HEIGHT - 150 - 2 * PLATFORM_GAP and not platform.has_hole:
                platform.has_hole = True
                hole_width = random.randint(100, 200)
                hole_x = random.randint(50, platform.rect.width - hole_width - 50)
                platform.hole_rect = pygame.Rect(
                    platform.rect.x + hole_x,
                    platform.rect.y,
                    hole_width,
                    PLATFORM_HEIGHT
                )
                # Шипы в новых ямах
                for _ in range(random.randint(3, 4)):
                    offset = random.randint(-20, 20)
                    self.obstacles.append(Spike((platform.hole_rect.x + offset, platform.hole_rect.y - 32)))

        # Увеличение скорости всех опасных объектов
        for obstacle in self.obstacles:
            if isinstance(obstacle, (MovingPlatformHorizontal, MovingPlatformVertical, CircularSaw)):
                obstacle.speed += 1.5  # Большее увеличение скорости

        # Дополнительные горизонтальные шипы (в 2 раза больше чем на Level2)
        for platform in self.platforms:
            for i in range(4):
                x = random.randint(platform.rect.x + 50, platform.rect.x + platform.rect.width - 50)
                self.obstacles.append(Spike((x, platform.rect.y - 16), True))

        # Дополнительные дисковые пилы (всего 8)
        for i in range(3):  # Уже 5 от Level2, добавляем еще 3
            x = random.randint(300, LEVEL_WIDTH - 300)
            y = random.randint(100, SCREEN_HEIGHT - 200)
            self.obstacles.append(CircularSaw((x, y), random.randint(250, 350)))

        # Дополнительные вертикальные шипы (в 2 раза больше чем на Level2)
        for platform in self.platforms:
            for i in range(4):
                y = random.randint(platform.rect.y + 50, platform.rect.y + platform.rect.height - 50)
                self.obstacles.append(Spike((platform.rect.x + 16, y), False))


class LevelManager:
    """Менеджер уровней"""

    def __init__(self):
        """Инициализация менеджера уровней"""
        self.current_level_num = 1  # Номер текущего уровня
        self.total_score = 0  # Общий счет
        self.total_artifacts = 0  # Общее количество собранных артефактов
        self.current_level = self.create_level(self.current_level_num)  # Создание текущего уровня

    def create_level(self, level_num: int) -> Level:
        """Создание уровня по номеру"""
        level_classes = {
            1: Level1,
            2: Level2,
            3: Level3
        }
        return level_classes[level_num](level_num)

    def update(self):
        """Обновление текущего уровня"""
        self.current_level.update()

    def draw(self, surface: pygame.Surface):
        """Отрисовка текущего уровня"""
        self.current_level.draw(surface)

        # Отрисовка счета и артефактов
        font = pygame.font.SysFont('Arial', 30)
        score_text = font.render(f'Score: {self.total_score + self.current_level.score}', True, (255, 255, 255))
        artifacts_text = font.render(
            f'Artifacts: {self.total_artifacts + self.current_level.artifacts_collected}/{self.current_level.artifacts_required}',
            True, (255, 255, 255))

        surface.blit(score_text, (20, 20))
        surface.blit(artifacts_text, (20, 60))

    def next_level(self) -> bool:
        """Переход на следующий уровень"""
        self.total_score += self.current_level.score
        self.total_artifacts += self.current_level.artifacts_collected

        if self.current_level_num < 3:
            self.current_level_num += 1
            self.current_level = self.create_level(self.current_level_num)
            return True
        return False  # Игра завершена

    def __init__(self):
        """Инициализация менеджера уровней"""
        self.current_level_num = 1
        self.total_score = 0
        self.total_artifacts = 0
        self.current_level = self.create_level(self.current_level_num)
        self.game_over = False  # Флаг завершения игры

    def is_game_complete(self) -> bool:
        """Проверка завершения всех уровней"""
        return self.current_level_num == 3 and self.current_level.completed

    def get_level_completion_message(self) -> str:
        """Сообщение о завершении уровня"""
        if self.current_level.completed:
            if self.current_level_num < 3:
                return f"Level {self.current_level_num} complete! Score: {self.total_score}"
            else:
                return f"Game completed! Final score: {self.total_score}"
        return ""

    def update(self, player_rect: pygame.Rect):
        """Обновление текущего уровня с проверкой положения игрока"""
        if self.current_level.check_player_fell(player_rect):
            self.game_over = True
        self.current_level.update()

    def is_game_over(self) -> bool:
        """Проверка завершения игры (игрок упал)"""
        return self.game_over

    def reset(self):
        """Сброс менеджера уровней для новой игры"""
        self.current_level_num = 1
        self.total_score = 0
        self.total_artifacts = 0
        self.current_level = self.create_level(self.current_level_num)
        self.game_over = False<|MERGE_RESOLUTION|>--- conflicted
+++ resolved
@@ -4,8 +4,6 @@
 from typing import List, Tuple, Dict, Type
 from enum import Enum, auto
 from custom_logging import Logger
-
-from Characters.type_object import ObjectType
 
 # Константы
 SCREEN_WIDTH = 1280  # Ширина экрана
@@ -95,12 +93,6 @@
 
 class Bonus(GameObject):
     """Базовый класс бонусов"""
-<<<<<<< HEAD
-    def __init__(self, position: Position, size: Size, points: int):
-        super().__init__(position, size)
-        self.points = points
-        self.object_type = ObjectType.COIN
-=======
 
     def __init__(self, position: Position, size: Size, points: int, obj_type: ObjectType):
         """
@@ -113,7 +105,6 @@
         """
         super().__init__(position, size, obj_type)
         self.points = points  # Количество очков
->>>>>>> f4cef7d6
 
     def collect(self) -> int:
         """Сбор бонуса"""
@@ -161,13 +152,6 @@
     """Класс платформы для передвижения игрока"""
 
     def __init__(self, position: Position, width: int, has_hole: bool = False):
-<<<<<<< HEAD
-        super().__init__(position, (width, PLATFORM_HEIGHT))
-        self.color = (100, 100, 100)  # Серый цвет
-        self.has_hole = has_hole
-        self.hole_rect = None
-        self.object_type = ObjectType.PLATFORM
-=======
         """
         Инициализация платформы.
 
@@ -180,7 +164,6 @@
         self.sprite = pygame.transform.scale(self.sprite, (width, PLATFORM_HEIGHT))
         self.has_hole = has_hole  # Флаг наличия ямы
         self.hole_rect = None  # Прямоугольник ямы
->>>>>>> f4cef7d6
         if has_hole:
             hole_width = random.randint(50, 150)  # Ширина ямы
             hole_x = random.randint(50, width - hole_width - 50)  # Позиция ямы
@@ -282,15 +265,11 @@
         super().__init__(position, size, ObjectType.SPIKE)
         self.sprite = spike_sprite
         self.horizontal = horizontal
-<<<<<<< HEAD
-        self.object_type = ObjectType.SPIKE
-=======
         if horizontal:
             self.sprite = pygame.transform.scale(self.sprite, (32, 16))
             self.sprite = pygame.transform.rotate(self.sprite, 90)
         else:
             self.sprite = pygame.transform.scale(self.sprite, (32, 32))
->>>>>>> f4cef7d6
 
     def update(self):
         """Обновление состояния шипов (пустое, так как шипы не движутся)"""
@@ -305,15 +284,6 @@
     """Горизонтально движущаяся платформа"""
 
     def __init__(self, position: Position, width: int, move_range: int):
-<<<<<<< HEAD
-        super().__init__(position, (width, PLATFORM_HEIGHT))
-        self.original_x = position[0]
-        self.move_range = move_range
-        self.speed = 2
-        self.direction = 1
-        self.color = (150, 75, 0)  # Коричневый
-        self.object_type = ObjectType.PLATFORM
-=======
         """
         Инициализация горизонтально движущейся платформы.
 
@@ -328,7 +298,6 @@
         self.move_range = move_range  # Диапазон движения
         self.speed = 2  # Скорость движения
         self.direction = 1  # Направление движения (1 - вправо, -1 - влево)
->>>>>>> f4cef7d6
 
     def update(self):
         """Обновление состояния платформы"""
@@ -347,15 +316,6 @@
     """Вертикально движущаяся платформа (лифт)"""
 
     def __init__(self, position: Position, height: int, move_range: int):
-<<<<<<< HEAD
-        super().__init__(position, (100, height))
-        self.original_y = position[1]
-        self.move_range = move_range
-        self.speed = 1
-        self.direction = 1
-        self.color = (150, 150, 150)  # Светло-серый
-        self.object_type = ObjectType.PLATFORM
-=======
         """
         Инициализация вертикально движущейся платформы.
 
@@ -370,7 +330,6 @@
         self.move_range = move_range  # Диапазон движения
         self.speed = 1  # Скорость движения
         self.direction = 1  # Направление движения (1 - вниз, -1 - вверх)
->>>>>>> f4cef7d6
 
     def update(self):
         """Обновление состояния платформы"""
@@ -389,15 +348,6 @@
     """Дисковая пила"""
 
     def __init__(self, position: Position, move_range: int):
-<<<<<<< HEAD
-        super().__init__(position, (50, 50))
-        self.original_y = position[1]
-        self.move_range = move_range
-        self.speed = 3
-        self.direction = 1
-        self.color = (200, 200, 200)  # Металлический
-        self.object_type = ObjectType.SPIKE
-=======
         """
         Инициализация дисковой пилы.
 
@@ -411,7 +361,6 @@
         self.move_range = move_range  # Диапазон движения
         self.speed = 3  # Скорость движения
         self.direction = 1  # Направление движения (1 - вниз, -1 - вверх)
->>>>>>> f4cef7d6
 
     def update(self):
         """Обновление состояния пилы"""
@@ -459,15 +408,6 @@
     """Портал для старта и финиша"""
 
     def __init__(self, position: Position, is_finish: bool = False):
-<<<<<<< HEAD
-        super().__init__(position, (60, 100))
-        self.is_finish = is_finish
-        self.color = (0, 255, 0) if is_finish else (255, 0, 0)
-        self.animation_phase = 0
-        self.active = not is_finish  # Стартовый портал всегда активен
-        self.object_type = ObjectType.DOOR
-
-=======
         """
         Инициализация портала.
 
@@ -480,7 +420,6 @@
         self.is_finish = is_finish  # Флаг финишного портала
         self.animation_phase = 0  # Фаза анимации
         self.active = not is_finish  # Флаг активности портала
->>>>>>> f4cef7d6
 
     def update(self):
         """Обновление состояния портала"""
