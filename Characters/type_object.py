--- conflicted
+++ resolved
@@ -17,11 +17,7 @@
     COIN = auto()  # Монета
     ARTIFACT = auto()  # Артефакт
     PORTAL = auto()  # Портал
-<<<<<<< HEAD
-    HOLE = auto()  # Люк
-=======
-    HOLE = auto()
->>>>>>> 9a087c10
+    HOLE = 8
 #    CHECKPOINT = auto()    # Контрольная точка
 #    PROJECTILE = auto()    # Снаряд/пуля
 #    POWERUP = auto()       # Улучшение
