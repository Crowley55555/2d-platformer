import pygame
import sys
<<<<<<< HEAD
from levels import LevelManager, LEVEL_WIDTH, SCREEN_WIDTH, SCREEN_HEIGHT
=======
>>>>>>> 8088611b

from custom_logging import Logger
#Инициализация логгера
Logger().initialize()
<<<<<<< HEAD

from menu import MainMenu  # Добавлен новый импорт
from Characters.action import Action
=======

from levels import LevelManager, LEVEL_WIDTH, SCREEN_WIDTH, SCREEN_HEIGHT

from menu import MainMenu  # Добавлен новый импорт
>>>>>>> 8088611b
from Characters.Hero.hero import Hero
from audio import SoundManager # класс управления звуками

# Инициализация Pygame
pygame.init()
screen = pygame.display.set_mode((SCREEN_WIDTH, SCREEN_HEIGHT))
pygame.display.set_caption("2D Platformer")

<<<<<<< HEAD
=======
# Инициализация звуков
sound_manager = SoundManager()
sound_manager.load_sounds()
sound_manager.play_music()

>>>>>>> 8088611b
# Цвета
WHITE = (255, 255, 255)
BLUE = (0, 120, 255)
GREEN = (0, 255, 0)
RED = (255, 0, 0)
DARK_GREEN = (20, 30, 15)

# Шрифт
font = pygame.font.SysFont('Arial', 24)
large_font = pygame.font.SysFont('Arial', 72)  # Для Game Over текста

def wait_for_key_release(key):
    while True:
        for event in pygame.event.get():
            if event.type == pygame.KEYUP and event.key == key:
                #Logger().debug(f"Кнопка {pygame.key.name(key)} отпущена")
                return

def main():
    # Инициализация меню
    menu = MainMenu()
    in_menu = True
    debug_mode = False

    # Игровые переменные (инициализируются при старте игры)
    clock = pygame.time.Clock()
    level_manager = None
    player = None
    start_pos = [0, 0]
    camera_offset = [0, 0]
    game_over = False
    paused = False  # Флаг состояния paused


    while True:
        # Обработка событий
        for event in pygame.event.get():
            if event.type == pygame.QUIT:
                pygame.quit()
                sys.exit()

            if in_menu:
                action = menu.handle_event(event)
                if action == "start":
                    in_menu = False
                    debug_mode = False
                    # Инициализация игры
                    level_manager = LevelManager(debug_mode=debug_mode)
                    start_portal = next((p for p in level_manager.current_level.portals if not p.is_finish), None)
                    start_pos = (start_portal.rect.x + 30, start_portal.rect.y - 50) if start_portal else (
                    100, SCREEN_HEIGHT - 150)
                    player = Hero(start_pos)
                    level_manager.current_level.remove_start_portal()
                    Logger().debug(f"INIT_CREATE: start_pos:{start_pos}")
                elif action == "debug":
                    in_menu = False
                    debug_mode = True
                    # Инициализация debug режима
                    level_manager = LevelManager(debug_mode=True)
                    start_portal = next((p for p in level_manager.current_level.portals if not p.is_finish), None)
                    start_pos = (start_portal.rect.x + 30, start_portal.rect.y - 50) if start_portal else (
                    100, SCREEN_HEIGHT - 150)
                    player = Hero(start_pos)
                    level_manager.current_level.remove_start_portal()
                    Logger().debug(f"DEBUG_INIT: start_pos:{start_pos}")
                elif action == "credits":
                    menu.credits_shown = True
                elif action == "quit":
                    pygame.quit()
                    sys.exit()
            else:
                # Оригинальная обработка событий игры
                if event.type == pygame.KEYDOWN:
                    if event.key == pygame.K_ESCAPE:
                        in_menu = True  # Возврат в меню
                    elif event.key == pygame.K_F1:  # Переключение debug режима
                        debug_mode = not debug_mode
                        level_manager.reset(debug_mode=debug_mode)
                        start_portal = next((p for p in level_manager.current_level.portals if not p.is_finish), None)
                        start_pos = (start_portal.rect.x + 30, start_portal.rect.y - 50) if start_portal else (
                            100, SCREEN_HEIGHT - 150)
                        player = Hero(start_pos)
                        Logger().debug(f"Debug mode {'ON' if debug_mode else 'OFF'}")
                    if event.key == pygame.K_SPACE and level_manager.current_level.completed:
                        if not level_manager.next_level():
                            Logger().info("Игра завершена!")
                            in_menu = True
                        else:
                            start_portal = next((p for p in level_manager.current_level.portals if not p.is_finish),
                                                None)
                            start_pos = (start_portal.rect.x + 30, start_portal.rect.y - 50) if start_portal else (
                                100, SCREEN_HEIGHT - 150)
                            player = Hero(start_pos)
                            Logger().debug(f"NEW_LEVEL: start_pos:{start_pos}")
                    elif event.key == pygame.K_r and game_over:  # Рестарт по нажатию R
                        level_manager.reset()
                        start_portal = next((p for p in level_manager.current_level.portals if not p.is_finish), None)
                        start_pos = (start_portal.rect.x + 30, start_portal.rect.y - 50) if start_portal else (
                            100, SCREEN_HEIGHT - 150)
                        player = Hero(start_pos)
                        Logger().debug(f"RESTART_GAME: start_pos:{start_pos}")
                        level_manager.current_level.portal_remove_timer = None
                        level_manager.current_level.remove_start_portal()
                        game_over = False

        # Отрисовка
        if in_menu:
            menu.draw(screen)
        else:
            # Управление
            keys = pygame.key.get_pressed()

            if keys[pygame.K_s]:
                player.sit_down()
                # Приседание (без проверки)
                # Вставание (с проверкой)
            elif player.is_sitting():
                player.stand_up(level_manager.current_level.get_all_game_objects())  # передаем список всех объектов

                # Автоматическое вставание при прыжке/движении
                if (keys[pygame.K_SPACE] or
                        (player.is_sitting() and (keys[pygame.K_a] or keys[pygame.K_d]))):
                    player.stand_up(level_manager.current_level.get_all_game_objects())

            if keys[pygame.K_a]:
                player.move(-1)
            elif keys[pygame.K_d]:
                player.move(1)
            else:
                player.move(0)

            if keys[pygame.K_SPACE]:
                if player.on_ground:
                    sound_manager.play_sound('jump')
                    player.jump()

            if keys[pygame.K_p]:
                if paused:
                    paused = False
                    wait_for_key_release(pygame.K_p)
                else:
                    paused = True
                    wait_for_key_release(pygame.K_p)

            if not level_manager.current_level.completed and not game_over and not paused:

                # Обновление
                level_manager.update(player_rect=player.rect)
                player.update()
                player.apply_physics(level_manager.current_level.get_all_game_objects(), LEVEL_WIDTH, SCREEN_HEIGHT)

                if player.rect.top > SCREEN_HEIGHT:
                    game_over = True

                if not level_manager.current_level.start_portal_removed:
                    level_manager.current_level.remove_start_portal()

                # Проверка опасных столкновений
                if level_manager.current_level.check_hazard_collision(player.rect):
                    # Респавн при смерти
                    sound_manager.play_sound('death')
                    player.lose_life()
                    if not player.is_live():
                        game_over = True
                    player.teleport(start_pos)

                # Проверка падения в яму
                if level_manager.current_level.check_fall_into_pit(player.rect):
                    sound_manager.play_sound('death')
                    player.lose_life()
                    if not player.is_live():
                        game_over = True
                    player.teleport(start_pos)

                collected_points = level_manager.current_level.collect_bonuses(player.rect)
                if collected_points:
                    sound_manager.play_sound('coin')
                level_manager.current_level.score += collected_points
                level_manager.current_level.collect_artifacts(player.rect)

                if level_manager.current_level.check_finish(player.rect):
                    level_manager.current_level.completed = True
                    level_manager.current_level.completion_time = pygame.time.get_ticks()

                camera_offset[0] = SCREEN_WIDTH // 2 - player.rect.centerx
                camera_offset[0] = max(min(camera_offset[0], 0), SCREEN_WIDTH - LEVEL_WIDTH)
            elif level_manager.current_level.completed and not game_over:
                if pygame.time.get_ticks() - level_manager.current_level.completion_time > 3000:
                    if not level_manager.next_level():
                        in_menu = True
                    else:
                        start_portal = next((p for p in level_manager.current_level.portals if not p.is_finish), None)
                        start_pos = (start_portal.rect.x + 30, start_portal.rect.y - 50) if start_portal else (
                            100, SCREEN_HEIGHT - 150)
                        player.teleport(start_pos)
                        Logger().debug(f"NEW_LEVEL: start_pos:{start_pos}")

            # Отрисовка игры
            screen.fill(DARK_GREEN)

            level_surface = pygame.Surface((LEVEL_WIDTH, SCREEN_HEIGHT))
            level_manager.current_level.draw(level_surface)
            screen.blit(level_surface, camera_offset)

            if player:
                player.draw(screen, camera_offset)

            # UI
            info_y = 20
            for text in [
                f"Уровень: {level_manager.current_level_num}/3",
                f"Счет: {level_manager.total_score + level_manager.current_level.score}",
                f"Артефакты: {level_manager.current_level.artifacts_collected}/{level_manager.current_level.artifacts_required}"
            ]:
                screen.blit(font.render(text, True, WHITE), (20, info_y))
                info_y += 30

            if level_manager.current_level.completed:
                text = font.render(
                    f"Level {level_manager.current_level_num} completed!" if level_manager.current_level.completed
                    else "",
                    True,
                    WHITE
                )
                screen.blit(text, (SCREEN_WIDTH // 2 - text.get_width() // 2, SCREEN_HEIGHT // 2 - 20))

            # UI
            info_y = 20
            player_lives, player_init_lives = player.get_lives()
            for text in [
                f"Уровень: {level_manager.current_level_num}/3",
                f"Счет: {level_manager.total_score + level_manager.current_level.score}",
                f"Артефакты: {level_manager.current_level.artifacts_collected}/{level_manager.current_level.artifacts_required}",
                f"Жизни: {player_lives}/{player_init_lives}",
            ]:
                screen.blit(font.render(text, True, WHITE), (20, info_y))
                info_y += 30

            if level_manager.current_level.completed:
                text = font.render(
                    f"Level {level_manager.current_level_num} completed!" if level_manager.current_level.completed
                    else "",
                    True,
                    WHITE
                )
                screen.blit(text, (SCREEN_WIDTH // 2 - text.get_width() // 2, SCREEN_HEIGHT // 2 - 20))

            # Отрисовка Game Over экрана
            if game_over or paused:
                # Затемнение экрана
                s = pygame.Surface((SCREEN_WIDTH, SCREEN_HEIGHT), pygame.SRCALPHA)
                s.fill((0, 0, 0, 180))
                screen.blit(s, (0, 0))

                # Текст Game Over
                line1 = ""
                line1_color = WHITE
                line2 = ""
                if game_over:
                    line1 = "GAME OVER"
                    line2 = "Нажмите R для рестарта"
                    line1_color = RED
                elif paused:
                    line1 = "ПАУЗА"
                    line2 = "Нажмите P чтобы продолжить"
                    line1_color = GREEN

                game_over_text = large_font.render(line1, True, line1_color)
                restart_text = font.render(line2, True, WHITE)
                screen.blit(game_over_text, (SCREEN_WIDTH // 2 - game_over_text.get_width() // 2,
                                             SCREEN_HEIGHT // 2 - 50))
                screen.blit(restart_text, (SCREEN_WIDTH // 2 - restart_text.get_width() // 2,
                                           SCREEN_HEIGHT // 2 + 50))

        pygame.display.flip()
        clock.tick(60)



if __name__ == "__main__":
    main()<|MERGE_RESOLUTION|>--- conflicted
+++ resolved
@@ -1,23 +1,13 @@
 import pygame
 import sys
-<<<<<<< HEAD
-from levels import LevelManager, LEVEL_WIDTH, SCREEN_WIDTH, SCREEN_HEIGHT
-=======
->>>>>>> 8088611b
 
 from custom_logging import Logger
 #Инициализация логгера
 Logger().initialize()
-<<<<<<< HEAD
+
+from levels import LevelManager, LEVEL_WIDTH, SCREEN_WIDTH, SCREEN_HEIGHT
 
 from menu import MainMenu  # Добавлен новый импорт
-from Characters.action import Action
-=======
-
-from levels import LevelManager, LEVEL_WIDTH, SCREEN_WIDTH, SCREEN_HEIGHT
-
-from menu import MainMenu  # Добавлен новый импорт
->>>>>>> 8088611b
 from Characters.Hero.hero import Hero
 from audio import SoundManager # класс управления звуками
 
@@ -26,14 +16,11 @@
 screen = pygame.display.set_mode((SCREEN_WIDTH, SCREEN_HEIGHT))
 pygame.display.set_caption("2D Platformer")
 
-<<<<<<< HEAD
-=======
 # Инициализация звуков
 sound_manager = SoundManager()
 sound_manager.load_sounds()
 sound_manager.play_music()
 
->>>>>>> 8088611b
 # Цвета
 WHITE = (255, 255, 255)
 BLUE = (0, 120, 255)
