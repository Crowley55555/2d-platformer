--- conflicted
+++ resolved
@@ -27,7 +27,6 @@
 
 ground_level = SCREEN_HEIGHT
 
-<<<<<<< HEAD
 
 def create_player(x, y):
     player = Character(
@@ -46,66 +45,6 @@
     # player_anim.load_action_frames('move', 'assets/run.png', 6)
     player_anim.load_action_frames(Action.JUMP, 'Characters/assets/sprites/jump.png', 13)
     return player, player_anim
-=======
-class Player:
-    def __init__(self, x, y):
-        self.rect = pygame.Rect(x, y, 30, 50)
-        self.color = BLUE
-        self.speed = 5
-        self.jump_power = 12
-        self.vertical_momentum = 0
-        self.on_ground = False
-        self.facing_right = True
-
-    def update(self, level):
-        # Гравитация
-        self.vertical_momentum += 0.5
-        self.rect.y += self.vertical_momentum
-
-        # Проверка нахождения на платформе
-        self.on_ground = False
-        for platform in level.platforms:
-            if (self.rect.bottom >= platform.rect.top and
-                    self.rect.bottom <= platform.rect.top + 10 and
-                    self.rect.right > platform.rect.left and
-                    self.rect.left < platform.rect.right and
-                    not (platform.has_hole and
-                         platform.hole_rect and
-                         self.rect.centerx > platform.hole_rect.left and
-                         self.rect.centerx < platform.hole_rect.right)):
-                self.rect.bottom = platform.rect.top
-                self.vertical_momentum = 0
-                self.on_ground = True
-                break
-
-        # Ограничение по границам уровня
-        if self.rect.left < 0:
-            self.rect.left = 0
-        if self.rect.right > LEVEL_WIDTH:
-            self.rect.right = LEVEL_WIDTH
-
-    def handle_input(self):
-        keys = pygame.key.get_pressed()
-
-        if keys[pygame.K_LEFT]:
-            self.rect.x -= self.speed
-            self.facing_right = False
-        if keys[pygame.K_RIGHT]:
-            self.rect.x += self.speed
-            self.facing_right = True
-        if keys[pygame.K_SPACE] and self.on_ground:
-            self.vertical_momentum = -self.jump_power
-            self.on_ground = False
-
-    def draw(self, surface, camera_offset):
-        player_rect = self.rect.move(camera_offset[0], camera_offset[1])
-        pygame.draw.rect(surface, self.color, player_rect)
-
-        # Отрисовка глаз (смотрят в направлении движения)
-        eye_offset = 10 if self.facing_right else -10
-        pygame.draw.circle(surface, WHITE, (player_rect.centerx + eye_offset, player_rect.top + 15), 5)
-        pygame.draw.circle(surface, WHITE, (player_rect.centerx + eye_offset, player_rect.top + 35), 5)
->>>>>>> f4cef7d6
 
 
 def main():
@@ -117,13 +56,7 @@
     # Инициализация игрока у стартового портала
     start_portal = next((p for p in level_manager.current_level.portals if not p.is_finish), None)
     start_pos = (start_portal.rect.x + 30, start_portal.rect.y - 50) if start_portal else (100, SCREEN_HEIGHT - 150)
-<<<<<<< HEAD
     player, player_anim = create_player(*start_pos)
-
-=======
-    player = Player(*start_pos)
-    level_manager.current_level.remove_start_portal() # удаляем стартовый портал после появления игрока, чтобы он не двигалс
->>>>>>> f4cef7d6
 
     # Камера
     camera_offset = [0, 0]
@@ -145,15 +78,7 @@
                     else:
                         start_portal = next((p for p in level_manager.current_level.portals if not p.is_finish), None)
                         start_pos = (start_portal.rect.x + 30, start_portal.rect.y - 50) if start_portal else (
-                            100, SCREEN_HEIGHT - 150)
-                        player = Player(*start_pos)
-                elif event.key == pygame.K_r and game_over:  # Рестарт по нажатию R
-                    # Сброс игры
-                    level_manager.reset()
-                    start_portal = next((p for p in level_manager.current_level.portals if not p.is_finish), None)
-                    start_pos = (start_portal.rect.x + 30, start_portal.rect.y - 50) if start_portal else (
                         100, SCREEN_HEIGHT - 150)
-<<<<<<< HEAD
                         player, player_anim = create_player(*start_pos)
 
             # Управление
@@ -188,17 +113,7 @@
 
         # Обновление
         if not level_manager.current_level.completed:
-
-=======
-                    player = Player(*start_pos)
-                    level_manager.current_level.remove_start_portal()  # Добавляем удаление портала
-                    game_over = False
-
-        # Обновление
-        if not level_manager.current_level.completed and not game_over:
-            player.handle_input()
             player.update(level_manager.current_level)
->>>>>>> f4cef7d6
 
             # Проверка падения за экран (Game Over)
             if player.rect.top > SCREEN_HEIGHT:
@@ -239,13 +154,8 @@
                 else:
                     start_portal = next((p for p in level_manager.current_level.portals if not p.is_finish), None)
                     start_pos = (start_portal.rect.x + 30, start_portal.rect.y - 50) if start_portal else (
-<<<<<<< HEAD
                     100, SCREEN_HEIGHT - 150)
                     player, player_anim = create_player(*start_pos)
-=======
-                        100, SCREEN_HEIGHT - 150)
-                    player = Player(*start_pos)
->>>>>>> f4cef7d6
 
         # Отрисовка
         screen.fill(DARK_GREEN)
@@ -256,15 +166,10 @@
         screen.blit(level_surface, camera_offset)
 
         # Отрисовка игрока
-<<<<<<< HEAD
         player_anim.update()
         # В основном цикле отрисовки
         player.apply_physics(level_manager.current_level.get_all_game_objects(), LEVEL_WIDTH, SCREEN_HEIGHT)
         player_anim.draw(screen, camera_offset)
-=======
-        if not game_over:
-            player.draw(screen, camera_offset)
->>>>>>> f4cef7d6
 
         #player_anim.draw(screen)
         # UI
