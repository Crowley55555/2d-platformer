--- conflicted
+++ resolved
@@ -1,24 +1,5 @@
 import pygame
 import sys
-<<<<<<< HEAD
-from levels import LevelManager, Spike, Pit
-from custom_logging import Logger
-
-# Инициализация Pygame
-pygame.init()
-
-# Настройки окна
-SCREEN_WIDTH = 800
-SCREEN_HEIGHT = 600
-screen = pygame.display.set_mode((SCREEN_WIDTH, SCREEN_HEIGHT))
-pygame.display.set_caption("2D Platformer - Level System Demo")
-
-# Цвета
-WHITE = (255, 255, 255)
-BLACK = (0, 0, 0)
-GREEN = (0, 255, 0)
-RED = (255, 0, 0)
-=======
 from levels import LevelManager, LEVEL_WIDTH, SCREEN_WIDTH, SCREEN_HEIGHT
 from custom_logging import Logger
 
@@ -39,69 +20,10 @@
 GREEN = (0, 255, 0)
 RED = (255, 0, 0)
 DARK_GREEN = (20, 30, 15)
->>>>>>> b56363c5
 
 # Шрифт
 font = pygame.font.SysFont('Arial', 24)
 
-<<<<<<< HEAD
-
-class DemoPlayer:
-    """Демонстрационный игрок для автоматической прокрутки уровней"""
-
-    def __init__(self):
-        self.rect = pygame.Rect(100, SCREEN_HEIGHT - 100, 30, 50)
-        self.speed = 3
-        self.is_moving = True
-        self.color = RED
-
-    def update(self, level):
-        """Автоматическое движение игрока"""
-        if self.is_moving:
-            self.rect.x += self.speed
-
-            # Проверка столкновений с препятствиями (упрощенная)
-            for obstacle in level.obstacles:
-                if obstacle.rect.colliderect(self.rect):
-                    if isinstance(obstacle, Spike):
-                        self.color = (255, 0, 0)  # Красный при столкновении с шипами
-                    elif isinstance(obstacle, Pit):
-                        self.rect.y = SCREEN_HEIGHT - 100  # "Падение" в яму
-                    break
-
-            # Проверка сбора бонусов
-            collected = level.collect_bonuses(self.rect)
-            if collected > 0:
-                level.score += collected
-                self.color = GREEN  # Зеленый при сборе бонусов
-                pygame.time.delay(50)  # Мигание
-
-            # Возврат к нормальному цвету
-            if self.color == GREEN and pygame.time.get_ticks() % 200 < 100:
-                self.color = RED
-
-            # Проверка достижения финиша
-            if level.check_finish(self.rect):
-                level.completed = True
-                self.is_moving = False
-
-    def draw(self, surface):
-        """Отрисовка игрока"""
-        pygame.draw.rect(surface, self.color, self.rect)
-
-
-def main():
-    """Основной игровой цикл"""
-    clock = pygame.time.Clock()
-    level_manager = LevelManager((SCREEN_WIDTH, SCREEN_HEIGHT))
-    player = DemoPlayer()
-    Logger().initialize()
-    # Автоматическое переключение уровней
-    auto_level_switch = False
-    switch_timer = 0
-    running = True
-    Logger().info("Игра начата!")
-=======
 ground_level = SCREEN_HEIGHT
 
 
@@ -139,7 +61,6 @@
     camera_offset = [0, 0]
     running = True
 
->>>>>>> b56363c5
     while running:
         # Обработка событий
         for event in pygame.event.get():
@@ -148,52 +69,6 @@
             elif event.type == pygame.KEYDOWN:
                 if event.key == pygame.K_ESCAPE:
                     running = False
-<<<<<<< HEAD
-                elif event.key == pygame.K_SPACE:
-                    # Ручное переключение уровней
-                    if level_manager.current_level.completed:
-                        if not level_manager.next_level():
-                            Logger().info("Игра завершена!")
-                            running = False
-                        else:
-                            player = DemoPlayer()
-
-        # Обновление игрового состояния
-        if not level_manager.current_level.completed:
-            player.update(level_manager.current_level)
-        else:
-            # Автоматическое переключение через 3 секунды
-            if not auto_level_switch:
-                auto_level_switch = True
-                switch_timer = pygame.time.get_ticks()
-
-            if auto_level_switch and pygame.time.get_ticks() - switch_timer > 3000:
-                if not level_manager.next_level():
-                    Logger().info("Игра завершена!")
-                    running = False
-                else:
-                    player = DemoPlayer()
-                    auto_level_switch = False
-
-        level_manager.update()
-
-        # Отрисовка
-        level_manager.draw(screen)
-        player.draw(screen)
-
-        # Отображение информации
-        level_text = font.render(f"Уровень: {level_manager.current_level_num}", True, WHITE)
-        score_text = font.render(f"Счет: {level_manager.current_level.score}", True, WHITE)
-        total_text = font.render(f"Общий счет: {level_manager.total_score}", True, WHITE)
-
-        screen.blit(level_text, (10, 10))
-        screen.blit(score_text, (10, 40))
-        screen.blit(total_text, (10, 70))
-
-        if level_manager.current_level.completed:
-            completion_text = font.render(level_manager.get_level_completion_message(), True, WHITE)
-            screen.blit(completion_text, (SCREEN_WIDTH // 2 - 150, SCREEN_HEIGHT // 2 - 20))
-=======
                 elif event.key == pygame.K_SPACE and level_manager.current_level.completed:
                     if not level_manager.next_level():
                         Logger().info("Демо завершено!")
@@ -281,7 +156,6 @@
         if level_manager.current_level.completed:
             text = font.render(level_manager.get_level_completion_message(), True, WHITE)
             screen.blit(text, (SCREEN_WIDTH // 2 - text.get_width() // 2, SCREEN_HEIGHT // 2 - 20))
->>>>>>> b56363c5
 
         pygame.display.flip()
         clock.tick(60)
